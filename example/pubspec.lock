# Generated by pub
# See https://dart.dev/tools/pub/glossary#lockfile
packages:
  adaptive_action_sheet:
    dependency: "direct main"
    description:
      path: ".."
      relative: true
    source: path
<<<<<<< HEAD
    version: "1.0.4"
=======
    version: "1.0.6"
>>>>>>> 5ba3ce91
  async:
    dependency: transitive
    description:
      name: async
      url: "https://pub.dartlang.org"
    source: hosted
    version: "2.5.0-nullsafety.1"
  boolean_selector:
    dependency: transitive
    description:
      name: boolean_selector
      url: "https://pub.dartlang.org"
    source: hosted
    version: "2.1.0-nullsafety.1"
  characters:
    dependency: transitive
    description:
      name: characters
      url: "https://pub.dartlang.org"
    source: hosted
    version: "1.1.0-nullsafety.3"
  charcode:
    dependency: transitive
    description:
      name: charcode
      url: "https://pub.dartlang.org"
    source: hosted
    version: "1.2.0-nullsafety.1"
  clock:
    dependency: transitive
    description:
      name: clock
      url: "https://pub.dartlang.org"
    source: hosted
    version: "1.1.0-nullsafety.1"
  collection:
    dependency: transitive
    description:
      name: collection
      url: "https://pub.dartlang.org"
    source: hosted
    version: "1.15.0-nullsafety.3"
  fake_async:
    dependency: transitive
    description:
      name: fake_async
      url: "https://pub.dartlang.org"
    source: hosted
    version: "1.2.0-nullsafety.1"
  flutter:
    dependency: "direct main"
    description: flutter
    source: sdk
    version: "0.0.0"
  flutter_test:
    dependency: "direct dev"
    description: flutter
    source: sdk
    version: "0.0.0"
  lint:
    dependency: "direct dev"
    description:
      name: lint
      url: "https://pub.dartlang.org"
    source: hosted
    version: "1.2.0"
  matcher:
    dependency: transitive
    description:
      name: matcher
      url: "https://pub.dartlang.org"
    source: hosted
    version: "0.12.10-nullsafety.1"
  meta:
    dependency: transitive
    description:
      name: meta
      url: "https://pub.dartlang.org"
    source: hosted
    version: "1.3.0-nullsafety.3"
  path:
    dependency: transitive
    description:
      name: path
      url: "https://pub.dartlang.org"
    source: hosted
    version: "1.8.0-nullsafety.1"
  sky_engine:
    dependency: transitive
    description: flutter
    source: sdk
    version: "0.0.99"
  source_span:
    dependency: transitive
    description:
      name: source_span
      url: "https://pub.dartlang.org"
    source: hosted
    version: "1.8.0-nullsafety.2"
  stack_trace:
    dependency: transitive
    description:
      name: stack_trace
      url: "https://pub.dartlang.org"
    source: hosted
    version: "1.10.0-nullsafety.1"
  stream_channel:
    dependency: transitive
    description:
      name: stream_channel
      url: "https://pub.dartlang.org"
    source: hosted
    version: "2.1.0-nullsafety.1"
  string_scanner:
    dependency: transitive
    description:
      name: string_scanner
      url: "https://pub.dartlang.org"
    source: hosted
    version: "1.1.0-nullsafety.1"
  term_glyph:
    dependency: transitive
    description:
      name: term_glyph
      url: "https://pub.dartlang.org"
    source: hosted
    version: "1.2.0-nullsafety.1"
  test_api:
    dependency: transitive
    description:
      name: test_api
      url: "https://pub.dartlang.org"
    source: hosted
    version: "0.2.19-nullsafety.2"
  typed_data:
    dependency: transitive
    description:
      name: typed_data
      url: "https://pub.dartlang.org"
    source: hosted
    version: "1.3.0-nullsafety.3"
  vector_math:
    dependency: transitive
    description:
      name: vector_math
      url: "https://pub.dartlang.org"
    source: hosted
    version: "2.1.0-nullsafety.3"
sdks:
  dart: ">=2.10.0-110 <2.11.0"<|MERGE_RESOLUTION|>--- conflicted
+++ resolved
@@ -7,60 +7,56 @@
       path: ".."
       relative: true
     source: path
-<<<<<<< HEAD
-    version: "1.0.4"
-=======
     version: "1.0.6"
->>>>>>> 5ba3ce91
   async:
     dependency: transitive
     description:
       name: async
       url: "https://pub.dartlang.org"
     source: hosted
-    version: "2.5.0-nullsafety.1"
+    version: "2.4.2"
   boolean_selector:
     dependency: transitive
     description:
       name: boolean_selector
       url: "https://pub.dartlang.org"
     source: hosted
-    version: "2.1.0-nullsafety.1"
+    version: "2.0.0"
   characters:
     dependency: transitive
     description:
       name: characters
       url: "https://pub.dartlang.org"
     source: hosted
-    version: "1.1.0-nullsafety.3"
+    version: "1.0.0"
   charcode:
     dependency: transitive
     description:
       name: charcode
       url: "https://pub.dartlang.org"
     source: hosted
-    version: "1.2.0-nullsafety.1"
+    version: "1.1.3"
   clock:
     dependency: transitive
     description:
       name: clock
       url: "https://pub.dartlang.org"
     source: hosted
-    version: "1.1.0-nullsafety.1"
+    version: "1.0.1"
   collection:
     dependency: transitive
     description:
       name: collection
       url: "https://pub.dartlang.org"
     source: hosted
-    version: "1.15.0-nullsafety.3"
+    version: "1.14.13"
   fake_async:
     dependency: transitive
     description:
       name: fake_async
       url: "https://pub.dartlang.org"
     source: hosted
-    version: "1.2.0-nullsafety.1"
+    version: "1.1.0"
   flutter:
     dependency: "direct main"
     description: flutter
@@ -77,28 +73,28 @@
       name: lint
       url: "https://pub.dartlang.org"
     source: hosted
-    version: "1.2.0"
+    version: "1.3.0"
   matcher:
     dependency: transitive
     description:
       name: matcher
       url: "https://pub.dartlang.org"
     source: hosted
-    version: "0.12.10-nullsafety.1"
+    version: "0.12.8"
   meta:
     dependency: transitive
     description:
       name: meta
       url: "https://pub.dartlang.org"
     source: hosted
-    version: "1.3.0-nullsafety.3"
+    version: "1.1.8"
   path:
     dependency: transitive
     description:
       name: path
       url: "https://pub.dartlang.org"
     source: hosted
-    version: "1.8.0-nullsafety.1"
+    version: "1.7.0"
   sky_engine:
     dependency: transitive
     description: flutter
@@ -110,55 +106,55 @@
       name: source_span
       url: "https://pub.dartlang.org"
     source: hosted
-    version: "1.8.0-nullsafety.2"
+    version: "1.7.0"
   stack_trace:
     dependency: transitive
     description:
       name: stack_trace
       url: "https://pub.dartlang.org"
     source: hosted
-    version: "1.10.0-nullsafety.1"
+    version: "1.9.5"
   stream_channel:
     dependency: transitive
     description:
       name: stream_channel
       url: "https://pub.dartlang.org"
     source: hosted
-    version: "2.1.0-nullsafety.1"
+    version: "2.0.0"
   string_scanner:
     dependency: transitive
     description:
       name: string_scanner
       url: "https://pub.dartlang.org"
     source: hosted
-    version: "1.1.0-nullsafety.1"
+    version: "1.0.5"
   term_glyph:
     dependency: transitive
     description:
       name: term_glyph
       url: "https://pub.dartlang.org"
     source: hosted
-    version: "1.2.0-nullsafety.1"
+    version: "1.1.0"
   test_api:
     dependency: transitive
     description:
       name: test_api
       url: "https://pub.dartlang.org"
     source: hosted
-    version: "0.2.19-nullsafety.2"
+    version: "0.2.17"
   typed_data:
     dependency: transitive
     description:
       name: typed_data
       url: "https://pub.dartlang.org"
     source: hosted
-    version: "1.3.0-nullsafety.3"
+    version: "1.2.0"
   vector_math:
     dependency: transitive
     description:
       name: vector_math
       url: "https://pub.dartlang.org"
     source: hosted
-    version: "2.1.0-nullsafety.3"
+    version: "2.0.8"
 sdks:
-  dart: ">=2.10.0-110 <2.11.0"+  dart: ">=2.9.0-16.0.dev <3.0.0"